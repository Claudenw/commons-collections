/*
 * Licensed to the Apache Software Foundation (ASF) under one or more
 * contributor license agreements.  See the NOTICE file distributed with
 * this work for additional information regarding copyright ownership.
 * The ASF licenses this file to You under the Apache License, Version 2.0
 * (the "License"); you may not use this file except in compliance with
 * the License.  You may obtain a copy of the License at
 *
 *      http://www.apache.org/licenses/LICENSE-2.0
 *
 * Unless required by applicable law or agreed to in writing, software
 * distributed under the License is distributed on an "AS IS" BASIS,
 * WITHOUT WARRANTIES OR CONDITIONS OF ANY KIND, either express or implied.
 * See the License for the specific language governing permissions and
 * limitations under the License.
 */
package org.apache.commons.collections4;

import static org.apache.commons.collections4.functors.EqualPredicate.equalPredicate;
import static org.apache.commons.collections4.functors.TruePredicate.INSTANCE;
import static org.easymock.EasyMock.createMock;
import static org.easymock.EasyMock.expect;
import static org.easymock.EasyMock.replay;
import static org.junit.jupiter.api.Assertions.assertAll;
import static org.junit.jupiter.api.Assertions.assertEquals;
import static org.junit.jupiter.api.Assertions.assertFalse;
import static org.junit.jupiter.api.Assertions.assertNull;
import static org.junit.jupiter.api.Assertions.assertSame;
import static org.junit.jupiter.api.Assertions.assertThrows;
import static org.junit.jupiter.api.Assertions.assertTrue;

import java.util.ArrayList;
import java.util.Arrays;
import java.util.Collection;
import java.util.Collections;
import java.util.Comparator;
import java.util.Dictionary;
import java.util.Enumeration;
import java.util.HashMap;
import java.util.Iterator;
import java.util.LinkedHashSet;
import java.util.List;
import java.util.ListIterator;
import java.util.Map;
import java.util.NoSuchElementException;
import java.util.Set;
import java.util.Vector;

import org.apache.commons.collections4.iterators.ArrayIterator;
import org.apache.commons.collections4.iterators.EmptyIterator;
import org.apache.commons.collections4.iterators.EmptyListIterator;
import org.apache.commons.collections4.iterators.EmptyMapIterator;
import org.apache.commons.collections4.iterators.EmptyOrderedIterator;
import org.apache.commons.collections4.iterators.EmptyOrderedMapIterator;
import org.apache.commons.collections4.iterators.EnumerationIterator;
import org.apache.commons.collections4.iterators.NodeListIterator;
import org.apache.commons.collections4.iterators.ObjectArrayIterator;
import org.apache.commons.collections4.iterators.ZippingIterator;
import org.apache.commons.collections4.map.EntrySetToMapIteratorAdapter;
import org.junit.jupiter.api.BeforeEach;
import org.junit.jupiter.api.Test;
import org.w3c.dom.Node;
import org.w3c.dom.NodeList;

/**
 * Tests for IteratorUtils.
 */
public class IteratorUtilsTest {

    /**
     * Collection of {@link Integer}s
     */
    private List<Integer> collectionA = null;

    /**
     * Collection of even {@link Integer}s
     */
    private List<Integer> collectionEven = null;

    /**
     * Collection of odd {@link Integer}s
     */
    private List<Integer> collectionOdd = null;

    private final Collection<Integer> emptyCollection = new ArrayList<>(1);

    private Iterable<Integer> iterableA = null;

    /**
     * Creates a NodeList containing the specified nodes.
     */
    private NodeList createNodeList(final Node[] nodes) {
        return new NodeList() {
            @Override
            public int getLength() {
                return nodes.length;
            }

            @Override
            public Node item(final int index) {
                return nodes[index];
            }
        };
    }

    /**
     * creates an array of four Node instances, mocked by EasyMock.
     */
    private Node[] createNodes() {
        final Node node1 = createMock(Node.class);
        final Node node2 = createMock(Node.class);
        final Node node3 = createMock(Node.class);
        final Node node4 = createMock(Node.class);
        replay(node1);
        replay(node2);
        replay(node3);
        replay(node4);

        return new Node[] { node1, node2, node3, node4 };
    }

    /**
     * Gets an immutable Iterator operating on the elements ["a", "b", "c", "d"].
     */
    private Iterator<String> getImmutableIterator() {
        final List<String> list = new ArrayList<>();
        list.add("a");
        list.add("b");
        list.add("c");
        list.add("d");
        return IteratorUtils.unmodifiableIterator(list.iterator());
    }

    /**
     * Gets an immutable ListIterator operating on the elements ["a", "b", "c", "d"].
     */
    private ListIterator<String> getImmutableListIterator() {
        final List<String> list = new ArrayList<>();
        list.add("a");
        list.add("b");
        list.add("c");
        list.add("d");
        return IteratorUtils.unmodifiableListIterator(list.listIterator());
    }

    @BeforeEach
    public void setUp() {
        collectionA = new ArrayList<>();
        collectionA.add(1);
        collectionA.add(2);
        collectionA.add(2);
        collectionA.add(3);
        collectionA.add(3);
        collectionA.add(3);
        collectionA.add(4);
        collectionA.add(4);
        collectionA.add(4);
        collectionA.add(4);

        iterableA = collectionA;

        collectionEven = Arrays.asList(2, 4, 6, 8, 10, 12);
        collectionOdd = Arrays.asList(1, 3, 5, 7, 9, 11);
    }

    @Test
    public void testArrayIterator() {
        final Object[] objArray = { "a", "b", "c" };
        ResettableIterator<Object> iterator = IteratorUtils.arrayIterator(objArray);
        assertEquals("a", iterator.next());
        assertEquals("b", iterator.next());
        iterator.reset();
        assertEquals("a", iterator.next());
        assertAll(
                () -> assertThrows(IllegalArgumentException.class, () -> IteratorUtils.arrayIterator(Integer.valueOf(0)),
                        "Expecting NullPointerException"),
                () -> assertThrows(NullPointerException.class, () -> IteratorUtils.arrayIterator((Object[]) null),
                        "Expecting NullPointerException")
        );

        iterator = IteratorUtils.arrayIterator(objArray, 1);
        assertEquals("b", iterator.next());

        assertThrows(ArrayIndexOutOfBoundsException.class, () -> IteratorUtils.arrayIterator(objArray, -1),
                "Expecting IndexOutOfBoundsException");

        iterator = IteratorUtils.arrayIterator(objArray, 3);
        assertFalse(iterator.hasNext());
        iterator.reset();

        assertThrows(ArrayIndexOutOfBoundsException.class, () -> IteratorUtils.arrayIterator(objArray, 4),
                "Expecting IndexOutOfBoundsException");

        iterator = IteratorUtils.arrayIterator(objArray, 2, 3);
        assertEquals("c", iterator.next());
        assertAll(
                () -> assertThrows(ArrayIndexOutOfBoundsException.class, () -> IteratorUtils.arrayIterator(objArray, 2, 4),
                        "Expecting IndexOutOfBoundsException"),
                () -> assertThrows(ArrayIndexOutOfBoundsException.class, () -> IteratorUtils.arrayIterator(objArray, -1, 1),
                        "Expecting IndexOutOfBoundsException"),
                () -> assertThrows(IllegalArgumentException.class, () -> IteratorUtils.arrayIterator(objArray, 2, 1),
                        "Expecting IllegalArgumentException")
        );

        final int[] intArray = { 0, 1, 2 };
        iterator = IteratorUtils.arrayIterator(intArray);
        assertEquals(0, iterator.next());
        assertEquals(1, iterator.next());
        iterator.reset();
        assertEquals(0, iterator.next());

        iterator = IteratorUtils.arrayIterator(intArray, 1);
        assertEquals(1, iterator.next());

        assertThrows(IndexOutOfBoundsException.class, () -> IteratorUtils.arrayIterator(intArray, -1),
                "Expecting IndexOutOfBoundsException");

        iterator = IteratorUtils.arrayIterator(intArray, 3);
        assertFalse(iterator.hasNext());
        iterator.reset();

        assertThrows(IndexOutOfBoundsException.class, () -> IteratorUtils.arrayIterator(intArray, 4),
                "Expecting IndexOutOfBoundsException");

        iterator = IteratorUtils.arrayIterator(intArray, 2, 3);
        assertEquals(2, iterator.next());
        assertAll(
                () -> assertThrows(IndexOutOfBoundsException.class, () -> IteratorUtils.arrayIterator(intArray, 2, 4),
                        "Expecting IndexOutOfBoundsException"),
                () -> assertThrows(IndexOutOfBoundsException.class, () -> IteratorUtils.arrayIterator(intArray, -1, 1),
                        "Expecting IndexOutOfBoundsException"),
                () -> assertThrows(IllegalArgumentException.class, () -> IteratorUtils.arrayIterator(intArray, 2, 1),
                        "Expecting IllegalArgumentException")
        );
    }

    @Test
    public void testArrayListIterator() {
        final Object[] objArray = { "a", "b", "c", "d" };
        ResettableListIterator<Object> iterator = IteratorUtils.arrayListIterator(objArray);
        assertFalse(iterator.hasPrevious());
        assertEquals(-1, iterator.previousIndex());
        assertEquals(0, iterator.nextIndex());
        assertEquals("a", iterator.next());
        assertEquals("a", iterator.previous());
        assertEquals("a", iterator.next());
        assertEquals(0, iterator.previousIndex());
        assertEquals(1, iterator.nextIndex());
        assertEquals("b", iterator.next());
        assertEquals("c", iterator.next());
        assertEquals("d", iterator.next());
        assertEquals(4, iterator.nextIndex()); // size of list
        assertEquals(3, iterator.previousIndex());
        assertAll(
                () -> assertThrows(IllegalArgumentException.class, () -> IteratorUtils.arrayListIterator(Integer.valueOf(0)),
                        "Expecting IllegalArgumentException"),
                () -> assertThrows(NullPointerException.class, () -> IteratorUtils.arrayListIterator((Object[]) null),
                        "Expecting NullPointerException")
        );

        iterator = IteratorUtils.arrayListIterator(objArray, 1);
        assertEquals(-1, iterator.previousIndex());
        assertFalse(iterator.hasPrevious());
        assertEquals(0, iterator.nextIndex());
        assertEquals("b", iterator.next());
        assertEquals(0, iterator.previousIndex());
        assertThrows(IndexOutOfBoundsException.class, () -> IteratorUtils.arrayListIterator(objArray, -1),
                "Expecting IndexOutOfBoundsException.");

        iterator = IteratorUtils.arrayListIterator(objArray, 3);
        assertTrue(iterator.hasNext());

        final ResettableListIterator<Object> finalIterator = iterator;
        assertAll(
                () -> assertThrows(NoSuchElementException.class, () -> finalIterator.previous(),
                        "Expecting NoSuchElementException."),
                () -> assertThrows(IndexOutOfBoundsException.class, () -> IteratorUtils.arrayListIterator(objArray, 5),
                        "Expecting IndexOutOfBoundsException.")
        );

        iterator = IteratorUtils.arrayListIterator(objArray, 2, 3);
        assertEquals("c", iterator.next());
        assertAll(
                () -> assertThrows(IndexOutOfBoundsException.class, () -> IteratorUtils.arrayListIterator(objArray, 2, 5),
                        "Expecting IndexOutOfBoundsException"),
                () -> assertThrows(IndexOutOfBoundsException.class, () -> IteratorUtils.arrayListIterator(objArray, -1, 1),
                        "Expecting IndexOutOfBoundsException"),
                () -> assertThrows(IllegalArgumentException.class, () -> IteratorUtils.arrayListIterator(objArray, 2, 1),
                        "Expecting IllegalArgumentException")
        );

        final int[] intArray = { 0, 1, 2 };
        iterator = IteratorUtils.arrayListIterator(intArray);
        assertEquals(iterator.previousIndex(), -1);
        assertFalse(iterator.hasPrevious());
        assertEquals(0, iterator.nextIndex());
        assertEquals(0, iterator.next());
        assertEquals(0, iterator.previousIndex());
        assertEquals(1, iterator.nextIndex());
        assertEquals(1, iterator.next());
        assertEquals(1, iterator.previousIndex());
        assertEquals(2, iterator.nextIndex());
        assertEquals(1, iterator.previous());
        assertEquals(1, iterator.next());

        iterator = IteratorUtils.arrayListIterator(intArray, 1);
        assertEquals(-1, iterator.previousIndex());
        assertFalse(iterator.hasPrevious());
        assertEquals(0, iterator.nextIndex());
        assertEquals(1, iterator.next());
        assertEquals(1, iterator.previous());
        assertEquals(1, iterator.next());
        assertEquals(0, iterator.previousIndex());
        assertEquals(1, iterator.nextIndex());
        assertEquals(2, iterator.next());
        assertEquals(1, iterator.previousIndex());
        assertEquals(2, iterator.nextIndex());
        assertEquals(2, iterator.previous());
        assertEquals(0, iterator.previousIndex());
        assertEquals(1, iterator.nextIndex());

        assertThrows(IndexOutOfBoundsException.class, () -> IteratorUtils.arrayListIterator(intArray, -1),
                "Expecting IndexOutOfBoundsException");

        iterator = IteratorUtils.arrayListIterator(intArray, 3);
        assertFalse(iterator.hasNext());

        assertThrows(IndexOutOfBoundsException.class, () -> IteratorUtils.arrayListIterator(intArray, 4),
                "Expecting IndexOutOfBoundsException");

        iterator = IteratorUtils.arrayListIterator(intArray, 2, 3);
        assertFalse(iterator.hasPrevious());
        assertEquals(-1, iterator.previousIndex());
        assertEquals(2, iterator.next());
        assertTrue(iterator.hasPrevious());
        assertFalse(iterator.hasNext());
        assertAll(
                () -> assertThrows(IndexOutOfBoundsException.class, () -> IteratorUtils.arrayListIterator(intArray, 2, 4),
                        "Expecting IndexOutOfBoundsException"),
                () -> assertThrows(IndexOutOfBoundsException.class, () -> IteratorUtils.arrayListIterator(intArray, -1, 1),
                        "Expecting IndexOutOfBoundsException"),
                () -> assertThrows(IllegalArgumentException.class, () -> IteratorUtils.arrayListIterator(intArray, 2, 1),
                        "Expecting IllegalArgumentException")
        );
    }

    @Test
    public void testAsEnumerationNull() {
        assertThrows(NullPointerException.class, () -> IteratorUtils.asEnumeration(null));
    }

    @Test
    public void testAsIterable() {
        final List<Integer> list = new ArrayList<>();
        list.add(Integer.valueOf(0));
        list.add(Integer.valueOf(1));
        list.add(Integer.valueOf(2));
        final Iterator<Integer> iterator = list.iterator();

        final Iterable<Integer> iterable = IteratorUtils.asIterable(iterator);
        int expected = 0;
        for (final Integer actual : iterable) {
            assertEquals(expected, actual.intValue());
            ++expected;
        }
        // insure iteration occurred
        assertTrue(expected > 0);

        // single use iterator
        assertFalse(IteratorUtils.asIterable(iterator).iterator().hasNext(), "should not be able to iterate twice");
    }

    @Test
    public void testAsIterableNull() {
        assertThrows(NullPointerException.class, () -> IteratorUtils.asIterable(null),
                "Expecting NullPointerException");
    }

    @Test
    public void testAsIterator() {
        final Vector<String> vector = new Vector<>();
        vector.addElement("zero");
        vector.addElement("one");
        final Enumeration<String> en = vector.elements();
        assertTrue(IteratorUtils.asIterator(en) instanceof Iterator, "create instance fail");
        assertThrows(NullPointerException.class, () -> IteratorUtils.asIterator(null));
    }

    @Test
    public void testAsIteratorNull() {
        final Collection coll = new ArrayList();
        coll.add("test");
        final Vector<String> vector = new Vector<>();
        vector.addElement("test");
        vector.addElement("one");
        final Enumeration<String> en = vector.elements();
        assertTrue(IteratorUtils.asIterator(en, coll) instanceof Iterator, "create instance fail");
        assertAll(
                () -> assertThrows(NullPointerException.class, () -> IteratorUtils.asIterator(null, coll)),
                () -> assertThrows(NullPointerException.class, () -> IteratorUtils.asIterator(en, null))
        );
    }

    @Test
    public void testAsMultipleIterable() {
        final List<Integer> list = new ArrayList<>();
        list.add(Integer.valueOf(0));
        list.add(Integer.valueOf(1));
        list.add(Integer.valueOf(2));
        final Iterator<Integer> iterator = list.iterator();

        final Iterable<Integer> iterable = IteratorUtils.asMultipleUseIterable(iterator);
        int expected = 0;
        for (final Integer actual : iterable) {
            assertEquals(expected, actual.intValue());
            ++expected;
        }
        // insure iteration occurred
        assertTrue(expected > 0);

        // multiple use iterator
        expected = 0;
        for (final Integer actual : iterable) {
            assertEquals(expected, actual.intValue());
            ++expected;
        }
        // insure iteration occurred
        assertTrue(expected > 0);
    }

    @Test
    public void testAsMultipleIterableNull() {
        assertThrows(NullPointerException.class, () -> IteratorUtils.asMultipleUseIterable(null),
                "Expecting NullPointerException");
    }

    @Test
    public void testChainedIterator() {
        final ArrayList arrayList = new ArrayList();
        final Iterator ie = arrayList.iterator();
        assertTrue(IteratorUtils.chainedIterator(ie) instanceof Iterator, "create instance fail");
        final Collection<Iterator<?>> coll = new ArrayList();
        assertTrue(IteratorUtils.chainedIterator(coll) instanceof Iterator, "create instance fail");
    }

    /**
     * Tests methods collatedIterator(...)
     */
    @Test
    public void testCollatedIterator() {
        assertAll(
                () -> assertThrows(NullPointerException.class, () -> IteratorUtils.collatedIterator(null, collectionOdd.iterator(), null),
                        "expecting NullPointerException"),
                () -> assertThrows(NullPointerException.class, () -> IteratorUtils.collatedIterator(null, null, collectionEven.iterator()),
                        "expecting NullPointerException")
        );

        // natural ordering
        Iterator<Integer> it = IteratorUtils.collatedIterator(null, collectionOdd.iterator(),
                collectionEven.iterator());

        List<Integer> result = IteratorUtils.toList(it);
        assertEquals(12, result.size());

        final List<Integer> combinedList = new ArrayList<>(collectionOdd);
        combinedList.addAll(collectionEven);
        combinedList.sort(null);

        assertEquals(combinedList, result);

        it = IteratorUtils.collatedIterator(null, collectionOdd.iterator(), emptyCollection.iterator());
        result = IteratorUtils.toList(it);
        assertEquals(collectionOdd, result);

        final Comparator<Integer> reverseComparator = ComparatorUtils
                .reversedComparator(ComparatorUtils.<Integer>naturalComparator());

        Collections.reverse(collectionOdd);
        Collections.reverse(collectionEven);
        Collections.reverse(combinedList);

        it = IteratorUtils.collatedIterator(reverseComparator, collectionOdd.iterator(), collectionEven.iterator());
        result = IteratorUtils.toList(it);
        assertEquals(combinedList, result);
    }

    @Test
    public void testCollatedIteratorCollectionNull() {
        final Collection<Iterator<?>> coll = new ArrayList<>();
        coll.add(collectionOdd.iterator());
        // natural ordering
        final Iterator<?> it = IteratorUtils.collatedIterator(null, coll);
        final List<?> result = IteratorUtils.toList(it);
        assertEquals(6, result.size());
        assertThrows(NullPointerException.class, () -> IteratorUtils.collatedIterator(null, (Collection<Iterator<?>>) null));
    }

    @Test
    public void testCollatedIteratorNull() {
        final ArrayList arrayList = new ArrayList();
        // natural ordering
        Iterator<Integer> it = IteratorUtils.collatedIterator(null, collectionOdd.iterator(), collectionOdd.iterator(),
                collectionOdd.iterator());

        List<Integer> result = IteratorUtils.toList(it);
        assertEquals(18, result.size());

        it = IteratorUtils.collatedIterator(null, collectionOdd.iterator());
        result = IteratorUtils.toList(it);
        assertEquals(collectionOdd, result);

        final Comparator<Integer> reverseComparator = ComparatorUtils
                .reversedComparator(ComparatorUtils.<Integer>naturalComparator());

        Collections.reverse(collectionOdd);

        it = IteratorUtils.collatedIterator(reverseComparator, collectionOdd.iterator());
        result = IteratorUtils.toList(it);
        assertEquals(collectionOdd, result);
        assertThrows(NullPointerException.class, () -> IteratorUtils.collatedIterator(null, arrayList.iterator(), arrayList.listIterator(), null));
    }

    /**
     * Test empty iterator
     */
    @Test
    public void testEmptyIterator() {
        assertSame(EmptyIterator.INSTANCE, IteratorUtils.EMPTY_ITERATOR);
        assertSame(EmptyIterator.RESETTABLE_INSTANCE, IteratorUtils.EMPTY_ITERATOR);
        assertTrue(IteratorUtils.EMPTY_ITERATOR instanceof Iterator);
        assertTrue(IteratorUtils.EMPTY_ITERATOR instanceof ResettableIterator);
        assertFalse(IteratorUtils.EMPTY_ITERATOR instanceof OrderedIterator);
        assertFalse(IteratorUtils.EMPTY_ITERATOR instanceof ListIterator);
        assertFalse(IteratorUtils.EMPTY_ITERATOR instanceof MapIterator);
        assertFalse(IteratorUtils.EMPTY_ITERATOR.hasNext());
        IteratorUtils.EMPTY_ITERATOR.reset();
        assertSame(IteratorUtils.EMPTY_ITERATOR, IteratorUtils.EMPTY_ITERATOR);
        assertSame(IteratorUtils.EMPTY_ITERATOR, IteratorUtils.emptyIterator());
        assertAll(
                () -> assertThrows(NoSuchElementException.class, () -> IteratorUtils.EMPTY_ITERATOR.next()),
                () -> assertThrows(IllegalStateException.class, () -> IteratorUtils.EMPTY_ITERATOR.remove())
        );
    }

    /**
     * Test empty list iterator
     */
    @Test
    public void testEmptyListIterator() {
        assertSame(EmptyListIterator.INSTANCE, IteratorUtils.EMPTY_LIST_ITERATOR);
        assertSame(EmptyListIterator.RESETTABLE_INSTANCE, IteratorUtils.EMPTY_LIST_ITERATOR);
        assertTrue(IteratorUtils.EMPTY_LIST_ITERATOR instanceof Iterator);
        assertTrue(IteratorUtils.EMPTY_LIST_ITERATOR instanceof ListIterator);
        assertTrue(IteratorUtils.EMPTY_LIST_ITERATOR instanceof ResettableIterator);
        assertTrue(IteratorUtils.EMPTY_LIST_ITERATOR instanceof ResettableListIterator);
        assertFalse(IteratorUtils.EMPTY_LIST_ITERATOR instanceof MapIterator);
        assertFalse(IteratorUtils.EMPTY_LIST_ITERATOR.hasNext());
        assertEquals(0, IteratorUtils.EMPTY_LIST_ITERATOR.nextIndex());
        assertEquals(-1, IteratorUtils.EMPTY_LIST_ITERATOR.previousIndex());
        IteratorUtils.EMPTY_LIST_ITERATOR.reset();
        assertSame(IteratorUtils.EMPTY_LIST_ITERATOR, IteratorUtils.EMPTY_LIST_ITERATOR);
        assertSame(IteratorUtils.EMPTY_LIST_ITERATOR, IteratorUtils.emptyListIterator());
        assertAll(
                () -> assertThrows(NoSuchElementException.class, () -> IteratorUtils.EMPTY_LIST_ITERATOR.next()),
                () -> assertThrows(NoSuchElementException.class, () -> IteratorUtils.EMPTY_LIST_ITERATOR.previous()),
                () -> assertThrows(IllegalStateException.class, () -> IteratorUtils.EMPTY_LIST_ITERATOR.remove()),
                () -> assertThrows(IllegalStateException.class, () -> IteratorUtils.emptyListIterator().set(null)),
                () -> assertThrows(UnsupportedOperationException.class, () -> IteratorUtils.emptyListIterator().add(null))
        );
    }

    /**
     * Test empty map iterator
     */
    @Test
    @SuppressWarnings("unchecked")
    public void testEmptyMapIterator() {
        assertSame(EmptyMapIterator.INSTANCE, IteratorUtils.EMPTY_MAP_ITERATOR);
        assertTrue(IteratorUtils.EMPTY_MAP_ITERATOR instanceof Iterator);
        assertTrue(IteratorUtils.EMPTY_MAP_ITERATOR instanceof MapIterator);
        assertTrue(IteratorUtils.EMPTY_MAP_ITERATOR instanceof ResettableIterator);
        assertFalse(IteratorUtils.EMPTY_MAP_ITERATOR instanceof ListIterator);
        assertFalse(IteratorUtils.EMPTY_MAP_ITERATOR instanceof OrderedIterator);
        assertFalse(IteratorUtils.EMPTY_MAP_ITERATOR instanceof OrderedMapIterator);
        assertFalse(IteratorUtils.EMPTY_MAP_ITERATOR.hasNext());
        ((ResettableIterator<Object>) IteratorUtils.EMPTY_MAP_ITERATOR).reset();
        assertSame(IteratorUtils.EMPTY_MAP_ITERATOR, IteratorUtils.EMPTY_MAP_ITERATOR);
        assertSame(IteratorUtils.EMPTY_MAP_ITERATOR, IteratorUtils.emptyMapIterator());
        assertAll(
                () -> assertThrows(NoSuchElementException.class, () -> IteratorUtils.EMPTY_MAP_ITERATOR.next()),
                () -> assertThrows(IllegalStateException.class, () -> IteratorUtils.EMPTY_MAP_ITERATOR.remove()),
                () -> assertThrows(IllegalStateException.class, () -> IteratorUtils.EMPTY_MAP_ITERATOR.getKey()),
                () -> assertThrows(IllegalStateException.class, () -> IteratorUtils.EMPTY_MAP_ITERATOR.getValue()),
                () -> assertThrows(IllegalStateException.class, () -> IteratorUtils.EMPTY_MAP_ITERATOR.setValue(null))
        );
    }

    /**
     * Test empty map iterator
     */
    @Test
    @SuppressWarnings("unchecked")
    public void testEmptyOrderedIterator() {
        assertSame(EmptyOrderedIterator.INSTANCE, IteratorUtils.EMPTY_ORDERED_ITERATOR);
        assertTrue(IteratorUtils.EMPTY_ORDERED_ITERATOR instanceof Iterator);
        assertTrue(IteratorUtils.EMPTY_ORDERED_ITERATOR instanceof OrderedIterator);
        assertTrue(IteratorUtils.EMPTY_ORDERED_ITERATOR instanceof ResettableIterator);
        assertFalse(IteratorUtils.EMPTY_ORDERED_ITERATOR instanceof ListIterator);
        assertFalse(IteratorUtils.EMPTY_ORDERED_ITERATOR instanceof MapIterator);
        assertFalse(IteratorUtils.EMPTY_ORDERED_ITERATOR.hasNext());
        assertFalse(IteratorUtils.EMPTY_ORDERED_ITERATOR.hasPrevious());
        ((ResettableIterator<Object>) IteratorUtils.EMPTY_ORDERED_ITERATOR).reset();
        assertSame(IteratorUtils.EMPTY_ORDERED_ITERATOR, IteratorUtils.EMPTY_ORDERED_ITERATOR);
        assertSame(IteratorUtils.EMPTY_ORDERED_ITERATOR, IteratorUtils.emptyOrderedIterator());
        assertAll(
                () -> assertThrows(NoSuchElementException.class, () -> IteratorUtils.EMPTY_ORDERED_ITERATOR.next()),
                () -> assertThrows(NoSuchElementException.class, () -> IteratorUtils.EMPTY_ORDERED_ITERATOR.previous()),
                () -> assertThrows(IllegalStateException.class, () -> IteratorUtils.EMPTY_ORDERED_ITERATOR.remove())
        );
    }

    /**
     * Test empty map iterator
     */
    @Test
    @SuppressWarnings("unchecked")
    public void testEmptyOrderedMapIterator() {
        assertSame(EmptyOrderedMapIterator.INSTANCE, IteratorUtils.EMPTY_ORDERED_MAP_ITERATOR);
        assertTrue(IteratorUtils.EMPTY_ORDERED_MAP_ITERATOR instanceof Iterator);
        assertTrue(IteratorUtils.EMPTY_ORDERED_MAP_ITERATOR instanceof MapIterator);
        assertTrue(IteratorUtils.EMPTY_ORDERED_MAP_ITERATOR instanceof OrderedMapIterator);
        assertTrue(IteratorUtils.EMPTY_ORDERED_MAP_ITERATOR instanceof ResettableIterator);
        assertFalse(IteratorUtils.EMPTY_ORDERED_MAP_ITERATOR instanceof ListIterator);
        assertFalse(IteratorUtils.EMPTY_ORDERED_MAP_ITERATOR.hasNext());
        assertFalse(IteratorUtils.EMPTY_ORDERED_MAP_ITERATOR.hasPrevious());
        ((ResettableIterator<Object>) IteratorUtils.EMPTY_ORDERED_MAP_ITERATOR).reset();
        assertSame(IteratorUtils.EMPTY_ORDERED_MAP_ITERATOR, IteratorUtils.EMPTY_ORDERED_MAP_ITERATOR);
        assertSame(IteratorUtils.EMPTY_ORDERED_MAP_ITERATOR, IteratorUtils.emptyOrderedMapIterator());
        assertAll(
                () -> assertThrows(NoSuchElementException.class, () -> IteratorUtils.EMPTY_ORDERED_MAP_ITERATOR.next()),
                () -> assertThrows(NoSuchElementException.class, () -> IteratorUtils.EMPTY_ORDERED_MAP_ITERATOR.previous()),
                () -> assertThrows(IllegalStateException.class, () -> IteratorUtils.EMPTY_ORDERED_MAP_ITERATOR.remove()),
                () -> assertThrows(IllegalStateException.class, () -> IteratorUtils.EMPTY_ORDERED_MAP_ITERATOR.getKey()),
                () -> assertThrows(IllegalStateException.class, () -> IteratorUtils.EMPTY_ORDERED_MAP_ITERATOR.getValue()),
                () -> assertThrows(IllegalStateException.class, () -> IteratorUtils.EMPTY_ORDERED_MAP_ITERATOR.setValue(null))
        );
    }

    @Test
    public void testFilteredIterator() {
        final ArrayList arrayList = new ArrayList();
        final Iterator ie = arrayList.iterator();
        assertAll(
                () -> assertThrows(NullPointerException.class, () -> IteratorUtils.filteredIterator(ie, null)),
                () -> assertThrows(NullPointerException.class, () -> IteratorUtils.filteredIterator(null, null))
        );
    }

    @Test
    public void testFilteredListIterator() {
        final List arrayList = new ArrayList();
        arrayList.add("test");
        final Predicate predicate = INSTANCE;
        assertTrue(IteratorUtils.filteredListIterator(arrayList.listIterator(), predicate) instanceof ListIterator,
                "create instance fail");
        assertAll(
                () -> assertThrows(NullPointerException.class, () -> IteratorUtils.filteredListIterator(null, predicate)),
                () -> assertThrows(NullPointerException.class, () -> IteratorUtils.filteredListIterator(arrayList.listIterator(), null))
        );
    }

    @Test
    public void testFind() {
        Predicate<Number> testPredicate = equalPredicate((Number) 4);
        Integer test = IteratorUtils.find(iterableA.iterator(), testPredicate);
        assertEquals(4, (int) test);
        testPredicate = equalPredicate((Number) 45);
        test = IteratorUtils.find(iterableA.iterator(), testPredicate);
        assertNull(test);
        assertNull(IteratorUtils.find(null, testPredicate));

        assertThrows(NullPointerException.class, () -> IteratorUtils.find(iterableA.iterator(), null),
                "expecting NullPointerException");
    }

    @Test
    public void testFirstFromIterator() throws Exception {
        // Iterator, entry exists
        final Iterator<Integer> iterator = iterableA.iterator();
        assertEquals(1, (int) IteratorUtils.first(iterator));
    }

    @Test
    public void testForEach() {
        final List<Integer> listA = new ArrayList<>();
        listA.add(1);

        final List<Integer> listB = new ArrayList<>();
        listB.add(2);

        final Closure<List<Integer>> testClosure = ClosureUtils.invokerClosure("clear");
        final Collection<List<Integer>> col = new ArrayList<>();
        col.add(listA);
        col.add(listB);
        IteratorUtils.forEach(col.iterator(), testClosure);
        assertTrue(listA.isEmpty() && listB.isEmpty());

        assertThrows(NullPointerException.class, () -> IteratorUtils.forEach(col.iterator(), null),
                "expecting NullPointerException");

        IteratorUtils.forEach(null, testClosure);

        // null should be OK
        col.add(null);
        IteratorUtils.forEach(col.iterator(), testClosure);
    }

    @Test
    public void testForEachButLast() {
        final List<Integer> listA = new ArrayList<>();
        listA.add(1);

        final List<Integer> listB = new ArrayList<>();
        listB.add(2);

        final Closure<List<Integer>> testClosure = ClosureUtils.invokerClosure("clear");
        final Collection<List<Integer>> col = new ArrayList<>();
        col.add(listA);
        col.add(listB);
        List<Integer> last = IteratorUtils.forEachButLast(col.iterator(), testClosure);
        assertTrue(listA.isEmpty() && !listB.isEmpty());
        assertSame(listB, last);

        assertThrows(NullPointerException.class, () -> IteratorUtils.forEachButLast(col.iterator(), null),
                "expecting NullPointerException");

        IteratorUtils.forEachButLast(null, testClosure);

        // null should be OK
        col.add(null);
        col.add(null);
        last = IteratorUtils.forEachButLast(col.iterator(), testClosure);
        assertNull(last);
    }

    @Test
    public void testGetAtIndexFromIterator() throws Exception {
        // Iterator, entry exists
        Iterator<Integer> iterator = iterableA.iterator();
        assertEquals(1, (int) IteratorUtils.get(iterator, 0));
        iterator = iterableA.iterator();
        assertEquals(2, (int) IteratorUtils.get(iterator, 1));

        // Iterator, non-existent entry
        final Iterator<Integer> finalIterator = iterator;
        assertThrows(IndexOutOfBoundsException.class, () -> IteratorUtils.get(finalIterator, 10),
                "Expecting IndexOutOfBoundsException.");

        assertFalse(iterator.hasNext());
    }

    @Test
    public void testGetIterator() {
        final Object[] objArray = { "a", "b", "c" };
        final Map<String, String> inMap = new HashMap<>();
        final Node[] nodes = createNodes();
        final NodeList nodeList = createNodeList(nodes);

        assertTrue(IteratorUtils.getIterator(null) instanceof EmptyIterator, "returns empty iterator when null passed");
        assertTrue(IteratorUtils.getIterator(iterableA.iterator()) instanceof Iterator, "returns Iterator when Iterator directly ");
        assertTrue(IteratorUtils.getIterator(iterableA) instanceof Iterator, "returns Iterator when iterable passed");
        assertTrue(IteratorUtils.getIterator(objArray) instanceof ObjectArrayIterator,
                "returns ObjectArrayIterator when Object array passed");
        assertTrue(IteratorUtils.getIterator(inMap) instanceof Iterator, "returns Iterator when Map passed");
        assertTrue(IteratorUtils.getIterator(nodeList) instanceof NodeListIterator, "returns NodeListIterator when nodeList passed");
        assertTrue(IteratorUtils.getIterator(new Vector().elements()) instanceof EnumerationIterator,
                "returns EnumerationIterator when Enumeration passed");
        final Node node1 = createMock(Node.class);
        assertTrue(IteratorUtils.getIterator(node1) instanceof NodeListIterator,
                "returns NodeListIterator when nodeList passed");
        final Dictionary dic = createMock(Dictionary.class);
        assertTrue(IteratorUtils.getIterator(dic) instanceof EnumerationIterator,
                "returns EnumerationIterator when Dictionary passed");
        final int[] arr = new int[8];
        assertTrue(IteratorUtils.getIterator(arr) instanceof ArrayIterator, "returns ArrayIterator when array passed");
    }

    @Test
    public void testIndexOf() {
        Predicate<Number> testPredicate = equalPredicate((Number) 4);
        int index = IteratorUtils.indexOf(iterableA.iterator(), testPredicate);
        assertEquals(6, index);
        testPredicate = equalPredicate((Number) 45);
        index = IteratorUtils.indexOf(iterableA.iterator(), testPredicate);
        assertEquals(-1, index);
        assertEquals(-1, IteratorUtils.indexOf(null, testPredicate));

        assertThrows(NullPointerException.class, () -> IteratorUtils.indexOf(iterableA.iterator(), null),
                "expecting NullPointerException");
    }

    @Test
    public void testLoopingIterator() {
        final ArrayList arrayList = new ArrayList();
        arrayList.add("test");
        final Collection coll = new ArrayList();
        coll.add("test");
        final Iterator ie = arrayList.iterator();
        assertTrue(IteratorUtils.loopingIterator(coll) instanceof ResettableIterator, "create instance fail");
        assertThrows(NullPointerException.class, () -> IteratorUtils.loopingIterator(null));
    }

    @Test
    public void testLoopingListIterator() {
        final ArrayList arrayList = new ArrayList();
        arrayList.add("test");
        final Iterator ie = arrayList.iterator();
        assertTrue(IteratorUtils.loopingListIterator(arrayList) instanceof ResettableIterator, "create instance fail");
        assertThrows(NullPointerException.class, () -> IteratorUtils.loopingListIterator(null));
    }

    /**
     * Tests method nodeListIterator(Node)
     */
    @Test
    public void testNodeIterator() {
        final Node[] nodes = createNodes();
        final NodeList nodeList = createNodeList(nodes);
        final Node parentNode = createMock(Node.class);
        expect(parentNode.getChildNodes()).andStubReturn(nodeList);
        replay(parentNode);

        final Iterator<Node> iterator = IteratorUtils.nodeListIterator(parentNode);
        int expectedNodeIndex = 0;
        for (final Node actual : IteratorUtils.asIterable(iterator)) {
            assertEquals(nodes[expectedNodeIndex], actual);
            ++expectedNodeIndex;
        }

        // insure iteration occurred
        assertTrue(expectedNodeIndex > 0);

        // single use iterator
        assertFalse(IteratorUtils.asIterable(iterator).iterator().hasNext(), "should not be able to iterate twice");

        assertThrows(NullPointerException.class, () -> IteratorUtils.nodeListIterator((Node) null),
                "Expecting NullPointerException");
    }

    /**
     * Tests method nodeListIterator(NodeList)
     */
    @Test
    public void testNodeListIterator() {
        final Node[] nodes = createNodes();
        final NodeList nodeList = createNodeList(nodes);

        final Iterator<Node> iterator = IteratorUtils.nodeListIterator(nodeList);
        int expectedNodeIndex = 0;
        for (final Node actual : IteratorUtils.asIterable(iterator)) {
            assertEquals(nodes[expectedNodeIndex], actual);
            ++expectedNodeIndex;
        }

        // insure iteration occurred
        assertTrue(expectedNodeIndex > 0);

        // single use iterator
        assertFalse(IteratorUtils.asIterable(iterator).iterator().hasNext(), "should not be able to iterate twice");

        assertThrows(NullPointerException.class, () -> IteratorUtils.nodeListIterator((NodeList) null),
                "Expecting NullPointerException");
    }

    @Test
    public void testObjectGraphIterator() {
        assertTrue(IteratorUtils.objectGraphIterator(null, null) instanceof Iterator, "create instance fail");
    }

    @Test
    public void testPeekingIterator() {
        final ArrayList arrayList = new ArrayList();
        final Iterator ie = arrayList.iterator();
        assertTrue(IteratorUtils.peekingIterator(ie) instanceof Iterator, "create instance fail");
        assertThrows(NullPointerException.class, () -> IteratorUtils.peekingIterator(null));
    }

    @Test
    public void testPushBackIterator() {
        final ArrayList arrayList = new ArrayList();
        final Iterator ie = arrayList.iterator();
        assertTrue(IteratorUtils.pushbackIterator(ie) instanceof Iterator, "create instance fail");
        assertThrows(NullPointerException.class, () -> IteratorUtils.pushbackIterator(null));
    }

    @Test
    public void testSingletonIterator() {
        assertTrue(IteratorUtils.singletonIterator(new Object()) instanceof ResettableIterator, "create instance fail");
    }

    @Test
    public void testSingletonListIterator() {
        assertTrue(IteratorUtils.singletonListIterator(new Object()) instanceof Iterator, "create instance fail");
    }

    @Test
    public void testToArray() {
        final List<Object> list = new ArrayList<>();
        list.add(Integer.valueOf(1));
        list.add("Two");
        list.add(null);
        final Object[] result = IteratorUtils.toArray(list.iterator());
        assertEquals(list, Arrays.asList(result));

        assertThrows(NullPointerException.class, () -> IteratorUtils.toArray(null),
                "Expecting NullPointerException");
    }

    @Test
    public void testToArray2() {
        final List<String> list = new ArrayList<>();
        list.add("One");
        list.add("Two");
        list.add(null);
        final String[] result = IteratorUtils.toArray(list.iterator(), String.class);
        assertEquals(list, Arrays.asList(result));
        assertAll(
                () -> assertThrows(NullPointerException.class, () -> IteratorUtils.toArray(list.iterator(), null),
                        "Expecting NullPointerException"),
                () -> assertThrows(NullPointerException.class, () -> IteratorUtils.toArray(null, String.class),
                        "Expecting NullPointerException")
        );
    }

    @Test
    public void testToList() {
        final List<Object> list = new ArrayList<>();
        list.add(Integer.valueOf(1));
        list.add("Two");
        list.add(null);
        final List<Object> result = IteratorUtils.toList(list.iterator());
        assertEquals(list, result);
        // add
        assertAll(
                () -> assertThrows(NullPointerException.class, () -> IteratorUtils.toList(null, 10),
                        "Expecting NullPointerException"),
                () -> assertThrows(IllegalArgumentException.class, () -> IteratorUtils.toList(list.iterator(), -1),
                        "Expecting IllegalArgumentException")
        );
    }

    @Test
    public void testToListIterator() {
        final List<Integer> list = new ArrayList<>();
        list.add(Integer.valueOf(0));
        list.add(Integer.valueOf(1));
        list.add(Integer.valueOf(2));
        final Iterator<Integer> iterator = list.iterator();

        final ListIterator<Integer> liItr = IteratorUtils.toListIterator(iterator);
        int expected = 0;
        while (liItr.hasNext()) {
            assertEquals(expected, liItr.next().intValue());
            ++expected;
        }
    }

    @Test
    public void testToListIteratorNull() {
        assertThrows(NullPointerException.class, () -> IteratorUtils.toListIterator(null),
                "Expecting NullPointerException");
    }

    @Test
    public void testTransformedIterator() {
        final ArrayList arrayList = new ArrayList();
        final Iterator ie = arrayList.iterator();
        assertAll(
                () -> assertThrows(NullPointerException.class, () -> IteratorUtils.transformedIterator(ie, null)),
                () -> assertThrows(NullPointerException.class, () -> IteratorUtils.transformedIterator(null, null))
        );
    }

    /**
     * Test remove() for an immutable Iterator.
     */
    @Test
    public void testUnmodifiableIteratorImmutability() {
        final Iterator<String> iterator = getImmutableIterator();

        assertThrows(UnsupportedOperationException.class, () -> iterator.remove(),
                "remove() should throw an UnsupportedOperationException");

        iterator.next();

        assertThrows(UnsupportedOperationException.class, () -> iterator.remove(),
                "remove() should throw an UnsupportedOperationException");
    }

    /**
     * Test next() and hasNext() for an immutable Iterator.
     */
    @Test
    public void testUnmodifiableIteratorIteration() {
        final Iterator<String> iterator = getImmutableIterator();

        assertTrue(iterator.hasNext());

        assertEquals("a", iterator.next());

        assertTrue(iterator.hasNext());

        assertEquals("b", iterator.next());

        assertTrue(iterator.hasNext());

        assertEquals("c", iterator.next());

        assertTrue(iterator.hasNext());

        assertEquals("d", iterator.next());

        assertFalse(iterator.hasNext());
    }

    /**
     * Test remove() for an immutable ListIterator.
     */
    @Test
    public void testUnmodifiableListIteratorImmutability() {
        final ListIterator<String> listIterator = getImmutableListIterator();
        assertAll(
                () -> assertThrows(UnsupportedOperationException.class, () -> listIterator.remove(),
                        "remove() should throw an UnsupportedOperationException"),
                () -> assertThrows(UnsupportedOperationException.class, () -> listIterator.set("a"),
                        "set(Object) should throw an UnsupportedOperationException"),
                () -> assertThrows(UnsupportedOperationException.class, () -> listIterator.add("a"),
                        "add(Object) should throw an UnsupportedOperationException")
        );

        listIterator.next();
        assertAll(
                () -> assertThrows(UnsupportedOperationException.class, () -> listIterator.remove(),
                        "remove() should throw an UnsupportedOperationException"),
                () -> assertThrows(UnsupportedOperationException.class, () -> listIterator.set("a"),
                        "set(Object) should throw an UnsupportedOperationException"),
                () -> assertThrows(UnsupportedOperationException.class, () -> listIterator.add("a"),
                        "add(Object) should throw an UnsupportedOperationException")
        );
    }

    /**
     * Test next(), hasNext(), previous() and hasPrevious() for an immutable ListIterator.
     */
    @Test
    public void testUnmodifiableListIteratorIteration() {
        final ListIterator<String> listIterator = getImmutableListIterator();

        assertFalse(listIterator.hasPrevious());
        assertTrue(listIterator.hasNext());

        assertEquals("a", listIterator.next());

        assertTrue(listIterator.hasPrevious());
        assertTrue(listIterator.hasNext());

        assertEquals("b", listIterator.next());

        assertTrue(listIterator.hasPrevious());
        assertTrue(listIterator.hasNext());

        assertEquals("c", listIterator.next());

        assertTrue(listIterator.hasPrevious());
        assertTrue(listIterator.hasNext());

        assertEquals("d", listIterator.next());

        assertTrue(listIterator.hasPrevious());
        assertFalse(listIterator.hasNext());

        assertEquals("d", listIterator.previous());

        assertTrue(listIterator.hasPrevious());
        assertTrue(listIterator.hasNext());

        assertEquals("c", listIterator.previous());

        assertTrue(listIterator.hasPrevious());
        assertTrue(listIterator.hasNext());

        assertEquals("b", listIterator.previous());

        assertTrue(listIterator.hasPrevious());
        assertTrue(listIterator.hasNext());

        assertEquals("a", listIterator.previous());

        assertFalse(listIterator.hasPrevious());
        assertTrue(listIterator.hasNext());
    }

    @Test
    public void testUnmodifiableMapIterator() {
        final Set<?> set = new LinkedHashSet<>();
        final MapIterator ie = new EntrySetToMapIteratorAdapter(set);
        assertTrue(IteratorUtils.unmodifiableMapIterator(ie) instanceof MapIterator, "create instance fail");
        assertThrows(NullPointerException.class, () -> IteratorUtils.unmodifiableMapIterator(null));
    }

    @Test
    public void testZippingIterator() {
        final ArrayList arrayList = new ArrayList();
        final Iterator ie = arrayList.iterator();
        assertTrue(IteratorUtils.zippingIterator(ie, ie, ie) instanceof ZippingIterator, "create instance fail");
        assertTrue(IteratorUtils.zippingIterator(ie, ie) instanceof ZippingIterator, "create instance fail");
    }

<<<<<<< HEAD
    @Test
    public void testPairedIterator() {
        final ArrayList<String> stringList = new ArrayList<>();
        final ArrayList<Integer> integerList = new ArrayList<>();

        assertTrue(IteratorUtils.pairedIterator(stringList.iterator(), integerList.iterator()) instanceof PairedIterator, "create instance failed");
    }
=======
>>>>>>> 1e9abf1d
}<|MERGE_RESOLUTION|>--- conflicted
+++ resolved
@@ -1116,7 +1116,6 @@
         assertTrue(IteratorUtils.zippingIterator(ie, ie) instanceof ZippingIterator, "create instance fail");
     }
 
-<<<<<<< HEAD
     @Test
     public void testPairedIterator() {
         final ArrayList<String> stringList = new ArrayList<>();
@@ -1124,6 +1123,4 @@
 
         assertTrue(IteratorUtils.pairedIterator(stringList.iterator(), integerList.iterator()) instanceof PairedIterator, "create instance failed");
     }
-=======
->>>>>>> 1e9abf1d
 }