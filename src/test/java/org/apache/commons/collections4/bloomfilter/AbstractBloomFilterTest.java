--- conflicted
+++ resolved
@@ -220,15 +220,10 @@
     @Test
     public final void testEstimateIntersection() {
 
-<<<<<<< HEAD
-        final BloomFilter bf = createFilter(getTestShape(), from1);
-        final BloomFilter bf2 = createFilter(getTestShape(), bigHasher);
-        final BloomFilter bf3 = createFilter(getTestShape(), fullHasher);
-=======
         final BloomFilter bf = createFilter(getTestShape(), TestingHashers.FROM1);
         final BloomFilter bf2 = TestingHashers.populateFromHashersFrom1AndFrom11(createEmptyFilter(getTestShape()));
 
->>>>>>> d4a5f9f5
+        final BloomFilter bf3 = TestingHashers.populateEntireFilter(createEmptyFilter(getTestShape()));
 
         assertEquals(1, bf.estimateIntersection(bf2));
         assertEquals(1, bf2.estimateIntersection(bf));
@@ -241,14 +236,10 @@
         assertEquals(0, bf.estimateIntersection(bf4));
         assertEquals(0, bf4.estimateIntersection(bf));
 
-        // test split to union
-        HasherCollection firstHalf = new HasherCollection(new IncrementingHasher(0, 1)/* 0-16 */,
+        BloomFilter bf5 = TestingHashers.mergeHashers(createEmptyFilter(getTestShape()), new IncrementingHasher(0, 1)/* 0-16 */,
                 new IncrementingHasher(17, 1)/* 17-33 */, new IncrementingHasher(33, 1)/* 33-49 */);
-        // test split to union
-        HasherCollection secondHalf = new HasherCollection(new IncrementingHasher(50, 1)/* 50-66 */,
-                        new IncrementingHasher(67, 1)/* 67-83 */);
-        BloomFilter bf5 = createFilter(getTestShape(), firstHalf);
-        BloomFilter bf6 = createFilter(getTestShape(), secondHalf);
+        BloomFilter bf6 = TestingHashers.mergeHashers(createEmptyFilter(getTestShape()), new IncrementingHasher(50, 1)/* 50-66 */,
+                new IncrementingHasher(67, 1)/* 67-83 */);
         assertThrows(IllegalArgumentException.class, () -> bf5.estimateIntersection(bf6));
 
         // infinite with infinite
@@ -278,11 +269,7 @@
     @Test
     public final void testEstimateN() {
         // build a filter
-<<<<<<< HEAD
-        BloomFilter filter1 = createFilter(getTestShape(), from1);
-=======
-        final BloomFilter filter1 = createFilter(getTestShape(), TestingHashers.FROM1);
->>>>>>> d4a5f9f5
+        BloomFilter filter1 = createFilter(getTestShape(), TestingHashers.FROM1);
         assertEquals(1, filter1.estimateN());
 
         // the data provided above do not generate an estimate that is equivalent to the
@@ -294,7 +281,7 @@
 
         assertEquals(3, filter1.estimateN());
 
-        filter1 = createFilter(getTestShape(), fullHasher);
+        filter1 = TestingHashers.populateEntireFilter(createEmptyFilter(getTestShape()));
         assertEquals(Integer.MAX_VALUE, filter1.estimateN());
     }
 
